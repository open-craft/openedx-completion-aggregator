#
# This file is autogenerated by pip-compile with Python 3.8
# by the following command:
#
#    make upgrade
#
amqp==5.2.0
    # via kombu
appdirs==1.4.4
    # via fs
asgiref==3.7.2
    # via django
attrs==23.2.0
    # via openedx-events
backports-zoneinfo[tzdata]==0.2.1
    # via
    #   celery
    #   kombu
billiard==4.2.0
    # via celery
boto3==1.34.49
    # via fs-s3fs
botocore==1.34.49
    # via
    #   boto3
    #   s3transfer
celery==5.3.6
    # via
    #   -r requirements/base.in
    #   edx-celeryutils
    #   event-tracking
certifi==2024.2.2
    # via requests
cffi==1.16.0
    # via
    #   cryptography
    #   pynacl
charset-normalizer==3.3.2
    # via requests
click==8.1.7
    # via
    #   celery
    #   click-didyoumean
    #   click-plugins
    #   click-repl
    #   code-annotations
    #   edx-django-utils
click-didyoumean==0.3.0
    # via celery
click-plugins==1.1.1
    # via celery
click-repl==0.3.0
    # via celery
code-annotations==1.6.0
    # via edx-toggles
cryptography==42.0.5
    # via pyjwt
django==3.2.24
    # via
    #   -c https://raw.githubusercontent.com/edx/edx-lint/master/edx_lint/files/common_constraints.txt
    #   -r requirements/base.in
    #   django-crum
    #   django-model-utils
    #   django-waffle
    #   djangorestframework
    #   drf-jwt
    #   edx-celeryutils
    #   edx-completion
    #   edx-django-utils
    #   edx-drf-extensions
    #   edx-toggles
    #   event-tracking
    #   jsonfield
    #   openedx-django-pyfs
    #   openedx-events
django-crum==0.7.9
    # via
    #   edx-django-utils
    #   edx-toggles
django-model-utils==4.4.0
    # via
    #   -r requirements/base.in
    #   edx-celeryutils
    #   edx-completion
django-waffle==4.1.0
    # via
    #   edx-django-utils
    #   edx-drf-extensions
    #   edx-toggles
djangorestframework==3.14.0
    # via
    #   -r requirements/base.in
    #   drf-jwt
    #   edx-completion
    #   edx-drf-extensions
drf-jwt==1.19.2
    # via edx-drf-extensions
edx-celeryutils==1.2.5
    # via -r requirements/base.in
edx-completion==4.4.0
    # via -r requirements/base.in
edx-django-utils==5.10.1
    # via
    #   edx-drf-extensions
    #   edx-toggles
    #   event-tracking
    #   openedx-events
edx-drf-extensions==10.2.0
    # via edx-completion
edx-opaque-keys[django]==2.5.1
    # via
    #   -r requirements/base.in
    #   edx-completion
    #   edx-drf-extensions
    #   openedx-events
edx-toggles==5.1.1
    # via
    #   -r requirements/base.in
    #   edx-completion
<<<<<<< HEAD
event-tracking==2.2.0
    # via
    #   -r requirements/base.in
    #   edx-completion
=======
    #   event-tracking
event-tracking==2.3.0
    # via edx-completion
fastavro==1.9.4
    # via openedx-events
>>>>>>> 0d25a682
fs==2.4.16
    # via
    #   fs-s3fs
    #   openedx-django-pyfs
    #   xblock
fs-s3fs==1.1.1
    # via openedx-django-pyfs
idna==3.6
    # via requests
jinja2==3.1.3
    # via code-annotations
jmespath==1.0.1
    # via
    #   boto3
    #   botocore
jsonfield==3.1.0
    # via edx-celeryutils
kombu==5.3.5
    # via celery
lazy==1.6
    # via xblock
lxml==5.1.0
    # via xblock
mako==1.3.2
    # via xblock
markupsafe==2.1.5
    # via
    #   jinja2
    #   mako
    #   xblock
newrelic==9.7.0
    # via edx-django-utils
openedx-django-pyfs==3.5.0
    # via xblock
openedx-events==9.5.2
    # via event-tracking
pbr==6.0.0
    # via stevedore
prompt-toolkit==3.0.43
    # via click-repl
psutil==5.9.8
    # via edx-django-utils
pycparser==2.21
    # via cffi
pyjwt[crypto]==2.8.0
    # via
    #   drf-jwt
    #   edx-drf-extensions
pymongo==3.13.0
    # via
    #   edx-opaque-keys
    #   event-tracking
pynacl==1.5.0
    # via edx-django-utils
python-dateutil==2.8.2
    # via
    #   botocore
    #   celery
    #   xblock
python-slugify==8.0.4
    # via code-annotations
pytz==2024.1
    # via
    #   django
    #   djangorestframework
    #   edx-completion
    #   event-tracking
    #   xblock
pyyaml==6.0.1
    # via
    #   code-annotations
    #   xblock
requests==2.31.0
    # via edx-drf-extensions
s3transfer==0.10.0
    # via boto3
semantic-version==2.10.0
    # via edx-drf-extensions
simplejson==3.19.2
    # via xblock
six==1.16.0
    # via
    #   -r requirements/base.in
    #   event-tracking
    #   fs
    #   fs-s3fs
    #   python-dateutil
sqlparse==0.4.4
    # via django
stevedore==5.2.0
    # via
    #   code-annotations
    #   edx-django-utils
    #   edx-opaque-keys
text-unidecode==1.3
    # via python-slugify
typing-extensions==4.10.0
    # via
    #   asgiref
    #   edx-opaque-keys
    #   kombu
tzdata==2024.1
    # via
    #   backports-zoneinfo
    #   celery
urllib3==1.26.18
    # via
    #   botocore
    #   requests
vine==5.1.0
    # via
    #   amqp
    #   celery
    #   kombu
wcwidth==0.2.13
    # via prompt-toolkit
web-fragments==2.1.0
    # via xblock
webob==1.8.7
    # via xblock
xblock[django]==1.10.0
    # via
    #   -r requirements/base.in
    #   edx-completion

# The following packages are considered to be unsafe in a requirements file:
# setuptools<|MERGE_RESOLUTION|>--- conflicted
+++ resolved
@@ -117,18 +117,13 @@
     # via
     #   -r requirements/base.in
     #   edx-completion
-<<<<<<< HEAD
-event-tracking==2.2.0
-    # via
-    #   -r requirements/base.in
-    #   edx-completion
-=======
     #   event-tracking
 event-tracking==2.3.0
-    # via edx-completion
+    # via
+    #   -r requirements/base.in
+    # edx-completion
 fastavro==1.9.4
     # via openedx-events
->>>>>>> 0d25a682
 fs==2.4.16
     # via
     #   fs-s3fs
