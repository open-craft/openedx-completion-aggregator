--- conflicted
+++ resolved
@@ -14,18 +14,16 @@
 Unreleased
 ~~~~~~~~~~
 
-<<<<<<< HEAD
-[2.1.0] - 2020-04-14
+[2.0.2] - 2020-04-17
 ~~~~~~~~~~~~~~~~~~~~
 
 * Add locking mechanism to batch operations.
 * Replace `course_key` with `course` in `reaggregate_course` management command.
-=======
-[2.1.0] - 2020-04-17
+
+[2.0.1] - 2020-04-17
 ~~~~~~~~~~~~~~~~~~~~
 
 * Convert `course_key` to string before sending it to Celery task.
->>>>>>> 82814717
 
 [1.0.0] - 2018-01-04
 ~~~~~~~~~~~~~~~~~~~~~~~~~~~~~~~~~~~~~~~~~~~~~~~~
