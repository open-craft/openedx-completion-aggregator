--- conflicted
+++ resolved
@@ -17,8 +17,7 @@
     """
     aws_settings.plugin_settings(settings)
 
-<<<<<<< HEAD
-    assert list(settings.ALLOWED_COMPLETION_AGGREGATOR_EVENT_TYPES.keys()) == ["progress", "completion"]
+    assert settings.COMPLETION_AGGREGATOR_TRACKING_EVENT_TYPES == settings.COMPLETION_AGGREGATOR_BLOCK_TYPES
 
 
 def test_event_tracking_backends():
@@ -41,15 +40,8 @@
         'openedx.completion_aggregator.progress.chapter',
         'openedx.completion_aggregator.progress.sequential',
         'openedx.completion_aggregator.progress.vertical',
-        'openedx.completion_aggregator.completion.course',
-        'openedx.completion_aggregator.completion.chapter',
-        'openedx.completion_aggregator.completion.sequential',
-        'openedx.completion_aggregator.completion.vertical',
     }
 
     # Ensure expected_events is a subset of these whitelists
     assert expected_events < toplevel_whitelist, "Aggregator events not found in event_transformer whitelist"
-    assert expected_events < xapi_whitelist, "Aggregator events not found in xapi whitelist"
-=======
-    assert settings.COMPLETION_AGGREGATOR_TRACKING_EVENT_TYPES == settings.COMPLETION_AGGREGATOR_BLOCK_TYPES
->>>>>>> 29f6b899
+    assert expected_events < xapi_whitelist, "Aggregator events not found in xapi whitelist"