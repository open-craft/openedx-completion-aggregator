"""
Common settings for completion_aggregator.
"""

from __future__ import absolute_import, division, print_function, unicode_literals

from event_routing_backends.utils.settings import event_tracking_backends_config


def plugin_settings(settings):
    """
    Modify the provided settings object with settings specific to this plugin.
    """
    settings.COMPLETION_AGGREGATOR_BLOCK_TYPES = {
        'course',
        'chapter',
        'sequential',
        'vertical',
    }

    # Emit feature publishes progress events to track aggregated completion.
    # Defaults to the full set of block types subject to completion aggregation.
    # Block types may be removed from this list to limit the tracking log events emitted.
<<<<<<< HEAD
    settings.COMPLETION_AGGREGATOR_TRACKING_EVENT_TYPES = settings.COMPLETION_AGGREGATOR_BLOCK_TYPES
=======
    settings.COMPLETION_AGGREGATOR_TRACKING_EVENT_TYPES = settings.COMPLETION_AGGREGATOR_BLOCK_TYPES.copy()
>>>>>>> 27d448ac

    # Synchronous completion aggregation is enabled by default
    settings.COMPLETION_AGGREGATOR_ASYNC_AGGREGATION = False

    # Names of the batch operations locks
    settings.COMPLETION_AGGREGATOR_AGGREGATION_LOCK = 'COMPLETION_AGGREGATOR_AGGREGATION_LOCK'
    settings.COMPLETION_AGGREGATOR_CLEANUP_LOCK = 'COMPLETION_AGGREGATOR_CLEANUP_LOCK'

    # Define how long should the locks be kept. They are released after completing the operation, so there are two
    # possible scenarios for releasing the lock on timeout:
    # 1. The management command takes more than 1800s - in this case you should set a higher limit for the lock.
    # 2. The management command didn't exit successfully. You should check the logs to find out why.
    settings.COMPLETION_AGGREGATOR_AGGREGATION_LOCK_TIMEOUT_SECONDS = 1800
    settings.COMPLETION_AGGREGATOR_CLEANUP_LOCK_TIMEOUT_SECONDS = 900

    # Enables the use of course blocks with a release date set to a future date in the course completion calculation.
    # By default, unreleased blocks are excluded from the aggregation, and course is considered 100% completed if all
    # user-viewable blocks are completed.
    # Notes:
    # 1. All courses should be reaggregated for the changes to take effect.
    # 2. It's not possible to revert this change by reaggregation without manually removing existing Aggregators.
    settings.COMPLETION_AGGREGATOR_AGGREGATE_UNRELEASED_BLOCKS = False

    # Whitelist the aggregator events for use with event routing backends xAPI backend.
    enabled_aggregator_events = [
        f'openedx.completion_aggregator.progress.{block_type}'

        for block_type in settings.COMPLETION_AGGREGATOR_TRACKING_EVENT_TYPES
    ]
    settings.EVENT_TRACKING_BACKENDS_ALLOWED_XAPI_EVENTS += enabled_aggregator_events
    settings.EVENT_TRACKING_BACKENDS.update(event_tracking_backends_config(
        settings,
        settings.EVENT_TRACKING_BACKENDS_ALLOWED_XAPI_EVENTS,
        settings.EVENT_TRACKING_BACKENDS_ALLOWED_CALIPER_EVENTS,
    ))<|MERGE_RESOLUTION|>--- conflicted
+++ resolved
@@ -21,11 +21,7 @@
     # Emit feature publishes progress events to track aggregated completion.
     # Defaults to the full set of block types subject to completion aggregation.
     # Block types may be removed from this list to limit the tracking log events emitted.
-<<<<<<< HEAD
-    settings.COMPLETION_AGGREGATOR_TRACKING_EVENT_TYPES = settings.COMPLETION_AGGREGATOR_BLOCK_TYPES
-=======
     settings.COMPLETION_AGGREGATOR_TRACKING_EVENT_TYPES = settings.COMPLETION_AGGREGATOR_BLOCK_TYPES.copy()
->>>>>>> 27d448ac
 
     # Synchronous completion aggregation is enabled by default
     settings.COMPLETION_AGGREGATOR_ASYNC_AGGREGATION = False
