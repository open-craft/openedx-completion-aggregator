"""
an app that aggregates block level completion data for different block types for Open edX..
"""

from __future__ import absolute_import, unicode_literals

<<<<<<< HEAD
__version__ = '2.1.0'
=======
__version__ = '2.0.1'
>>>>>>> 82814717

default_app_config = 'completion_aggregator.apps.CompletionAggregatorAppConfig'  # pylint: disable=invalid-name<|MERGE_RESOLUTION|>--- conflicted
+++ resolved
@@ -4,10 +4,6 @@
 
 from __future__ import absolute_import, unicode_literals
 
-<<<<<<< HEAD
-__version__ = '2.1.0'
-=======
-__version__ = '2.0.1'
->>>>>>> 82814717
+__version__ = '2.0.2'
 
 default_app_config = 'completion_aggregator.apps.CompletionAggregatorAppConfig'  # pylint: disable=invalid-name